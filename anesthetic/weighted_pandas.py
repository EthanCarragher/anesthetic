"""Pandas DataFrame and Series with weighted samples."""

import numpy as np
import pandas
from numpy.ma import masked_array
from anesthetic.utils import (compress_weights, channel_capacity, quantile,
                              temporary_seed)


class _WeightedObject(object):
    @property
    def weights(self):
        """Sample weights."""
        if self.index.nlevels == 1:
            return np.ones_like(self.index)
        else:
            return self.index.get_level_values('weights').to_numpy()

    @weights.setter
    def weights(self, weights):
        if weights is not None:
            self.index = [self.index.get_level_values(0), weights]
            self.index.set_names(['#', 'weights'], inplace=True)

    @property
    def _rand(self):
        """Random number for consistent compression."""
        seed = pandas.util.hash_pandas_object(self.index).sum() % 2**32
        with temporary_seed(seed):
            return np.random.rand(len(self))

    def std(self, *args, **kwargs):
        """Weighted standard deviation of the sampled distribution."""
        return np.sqrt(self.var(*args, **kwargs))

    def kurtosis(self):
        """Weighted kurtosis of the sampled distribution."""
        return self.kurt()

    def median(self):
        """Weighted median of the sampled distribution."""
        return self.quantile()

    def neff(self):
        """Effective number of samples."""
        return channel_capacity(self.weights)

    def sem(self):
        """Weighted standard error of the mean."""
        return np.sqrt(self.var()/self.neff())


class WeightedSeries(_WeightedObject, pandas.Series):
    """Weighted version of pandas.Series."""

    def __init__(self, *args, **kwargs):
        weights = kwargs.pop('weights', None)
        super(WeightedSeries, self).__init__(*args, **kwargs)
        self.weights = weights

    def mean(self, skipna=True):
        """Weighted mean of the sampled distribution."""
        null = self.isnull() & skipna
        return np.average(masked_array(self, null), weights=self.weights)

    def var(self, skipna=True):
        """Weighted variance of the sampled distribution."""
        null = self.isnull() & skipna
        mean = self.mean(skipna=skipna)
        if np.isnan(mean):
            return mean
        return np.average((masked_array(self, null)-mean)**2,
                          weights=self.weights)

    def cov(self, other):
        """Weighted covariance with another Series."""
        nonzero = self.weights != 0
        return np.cov(self[nonzero], other[nonzero],
                      aweights=self.weights[nonzero])[0, 1]

    def corr(self, other):
        """Weighted pearson correlation with another Series."""
        nonzero = self.weights != 0
        cov = np.cov(self[nonzero], other[nonzero],
                     aweights=self.weights[nonzero])
        return cov[0, 1]/np.sqrt(cov[0, 0])/np.sqrt(cov[1, 1])

    def kurt(self):
        """Weighted kurtosis of the sampled distribution."""
        nonzero = self.weights != 0
        return np.average(((self[nonzero]-self.mean())/self.std())**4,
                          weights=self.weights[nonzero])

    def skew(self):
        """Weighted skewness of the sampled distribution."""
        nonzero = self.weights != 0
        return np.average(((self[nonzero]-self.mean())/self.std())**3,
                          weights=self.weights[nonzero])

    def mad(self):
        """Weighted mean absolute deviation of the sampled distribution."""
        nonzero = self.weights != 0
        return np.average(abs(self[nonzero]-self.mean()),
                          weights=self.weights[nonzero])

    def quantile(self, q=0.5):
        """Weighted quantile of the sampled distribution."""
        return quantile(self.values, q, self.weights)

    def hist(self, *args, **kwargs):
        """Weighted histogram of the sampled distribution."""
        return super(WeightedSeries, self).hist(weights=self.weights,
                                                *args, **kwargs)

    def sample(self, *args, **kwargs):
        """Weighted sample."""
        return super(WeightedSeries, self).sample(weights=self.weights,
                                                  *args, **kwargs)

    def compress(self, nsamples=None):
        """Reduce the number of samples by discarding low-weights.

        Parameters
        ----------
        neff: int, optional
            effective number of samples after compression. If not supplied,
            then reduce to the channel capacity (theoretical optimum
            compression). If <=0, then compress so that all weights are unity.

        """
        i = compress_weights(self.weights, self._rand, nsamples)
        return self.repeat(i)

    @property
    def _constructor(self):
        return WeightedSeries

    @property
    def _constructor_expanddim(self):
        return WeightedDataFrame


class WeightedDataFrame(_WeightedObject, pandas.DataFrame):
    """Weighted version of pandas.DataFrame."""

    def __init__(self, *args, **kwargs):
        weights = kwargs.pop('weights', None)
        super(WeightedDataFrame, self).__init__(*args, **kwargs)
        self.weights = weights

    def mean(self, axis=0, skipna=True):
        """Weighted mean of the sampled distribution."""
        if axis == 0:
            null = self.isnull() & skipna
            mean = np.average(masked_array(self, null),
                              weights=self.weights, axis=0)
            return pandas.Series(mean, index=self.columns)
        else:
            return super().mean(axis=axis, skipna=skipna)

    def var(self, axis=0, skipna=True):
        """Weighted variance of the sampled distribution."""
        if axis == 0:
            null = self.isnull() & skipna
            mean = self.mean(skipna=skipna).values
            var = np.average((masked_array(self, null)-mean)**2,
                             weights=self.weights, axis=0)
            return pandas.Series(var, index=self.columns)
        else:
            return super().var(axis=axis, skipna=skipna)

    def cov(self, skipna=True):
        """Weighted covariance of the sampled distribution."""
        null = self.isnull() & skipna
        mean = self.mean(skipna=skipna).values
        x = masked_array(self - mean, null)
        cov = np.ma.dot(self.weights * x.T, x) / self.weights.sum().T
        return pandas.DataFrame(cov, index=self.columns, columns=self.columns)

<<<<<<< HEAD
    def corr(self):
        """Weighted pearson correlation matrix of the sampled distribution."""
        cov = self.cov()
        diag = np.sqrt(np.diag(cov))
        return cov.divide(diag, axis=1).divide(diag, axis=0)

    def corrwith(self, other, drop=False):
        """Pairwise weighted pearson correlation."""
        this = self._get_numeric_data()

        if isinstance(other, pandas.Series):
            return this.apply(lambda x: other.corr(x), axis=0)

        other = other._get_numeric_data()
        left, right = this.align(other, join="inner", copy=False)

        # mask missing values
        left = left + right * 0
        right = right + left * 0

        # demeaned data
        ldem = left - left.mean()
        rdem = right - right.mean()

        num = (ldem * rdem * self.weights[:, None]).sum()
        dom = self.weights.sum() * left.std() * right.std()

        correl = num / dom

        if not drop:
            # Find non-matching labels along the given axis
            result_index = this._get_axis(1).union(other._get_axis(1))
            idx_diff = result_index.difference(correl.index)

            if len(idx_diff) > 0:
                correl = correl.append(pandas.Series([np.nan] * len(idx_diff),
                                       index=idx_diff))

        return correl

    def kurt(self):
        """Weighted kurtosis of the sampled distribution."""
        nonzero = self.weights != 0
        kurt = np.average(((self[nonzero]-self.mean())/self.std())**4,
                          weights=self.weights[nonzero], axis=0)
        return pandas.Series(kurt, index=self.columns)

    def skew(self):
        """Weighted skewness of the sampled distribution."""
        nonzero = self.weights != 0
        skew = np.average(((self[nonzero]-self.mean())/self.std())**3,
                          weights=self.weights[nonzero], axis=0)
        return pandas.Series(skew, index=self.columns)

    def mad(self):
        """Weighted mean absolute deviation of the sampled distribution."""
        nonzero = self.weights != 0
        kurt = np.average(abs(self[nonzero]-self.mean()),
                          weights=self.weights[nonzero], axis=0)
        return pandas.Series(kurt, index=self.columns)

    def quantile(self, q=0.5):
=======
    def quantile(self, q=0.5, axis=0):
>>>>>>> 7281743c
        """Weighted quantile of the sampled distribution."""
        if axis == 0:
            data = np.array([c.quantile(q) for _, c in self.iteritems()])
            if np.isscalar(q):
                return pandas.Series(data, index=self.columns)
            else:
                return pandas.DataFrame(data.T, columns=self.columns, index=q)
        else:
            return super().quantile(q=q, axis=axis)

    def hist(self, *args, **kwargs):
        """Weighted histogram of the sampled distribution."""
        return super(WeightedDataFrame, self).hist(weights=self.weights,
                                                   *args, **kwargs)

    def sample(self, *args, **kwargs):
        """Weighted sample."""
        return super(WeightedDataFrame, self).sample(weights=self.weights,
                                                     *args, **kwargs)

    def compress(self, nsamples=None):
        """Reduce the number of samples by discarding low-weights.

        Parameters
        ----------
        neff: int, optional
            effective number of samples after compression. If not supplied,
            then reduce to the channel capacity (theoretical optimum
            compression). If <=0, then compress so that all weights are unity.

        """
        i = compress_weights(self.weights, self._rand, nsamples)
        data = np.repeat(self.values, i, axis=0)
        index = self.index.repeat(i)
        df = pandas.DataFrame(data=data, index=index, columns=self.columns)
        df.index = df.index.get_level_values('#')
        return df

    @property
    def _constructor_sliced(self):
        return WeightedSeries

    @property
    def _constructor(self):
        return WeightedDataFrame<|MERGE_RESOLUTION|>--- conflicted
+++ resolved
@@ -177,7 +177,6 @@
         cov = np.ma.dot(self.weights * x.T, x) / self.weights.sum().T
         return pandas.DataFrame(cov, index=self.columns, columns=self.columns)
 
-<<<<<<< HEAD
     def corr(self):
         """Weighted pearson correlation matrix of the sampled distribution."""
         cov = self.cov()
@@ -239,10 +238,7 @@
                           weights=self.weights[nonzero], axis=0)
         return pandas.Series(kurt, index=self.columns)
 
-    def quantile(self, q=0.5):
-=======
     def quantile(self, q=0.5, axis=0):
->>>>>>> 7281743c
         """Weighted quantile of the sampled distribution."""
         if axis == 0:
             data = np.array([c.quantile(q) for _, c in self.iteritems()])
